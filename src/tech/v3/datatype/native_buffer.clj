--- conflicted
+++ resolved
@@ -453,13 +453,7 @@
   ;;If the resource type is GC, we have to associate the new buf with the old buf
   ;;such that the old buffer can't get cleaned up while the new buffer is still
   ;;referencable via the gc.
-<<<<<<< HEAD
-  (when ((.resource-type old-buf) :gc)
-    (resource/chain-gc-resources old-buf new-buf))
-  new-buf)
-=======
   (resource/chain-gc-resources old-buf new-buf))
->>>>>>> cce96f44
 
 
 (defn- validate-endianness
