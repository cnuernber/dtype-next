(ns tech.v3.datatype.casting
  (:refer-clojure :exclude [cast])
  (:require [clojure.set :as c-set]
            [com.github.ztellman.primitive-math :as pmath]
            [tech.v3.datatype.protocols :as dtype-proto]
            [tech.v3.datatype.errors :as errors])
  (:import [java.util Map Set HashSet Collection]
           [java.util.concurrent ConcurrentHashMap]
           [clojure.lang RT Keyword]
<<<<<<< HEAD
           [ham_fisted Casts]
=======
           [java.math BigDecimal]
>>>>>>> 34119a85
           [java.util UUID]))

(set! *warn-on-reflection* true)
(set! *unchecked-math* :warn-on-boxed)

(declare rebuild-valid-datatypes!)

(defonce aliased-datatypes (ConcurrentHashMap.))


(defn alias-datatype!
  "Alias a new datatype to a base datatype.  Only useful for primitive datatypes"
  [new-dtype old-dtype]
  (.put ^Map aliased-datatypes new-dtype old-dtype)
  (rebuild-valid-datatypes!))


(defn un-alias-datatype
  [dtype]
  (.getOrDefault ^Map aliased-datatypes dtype dtype))


;;Only object datatypes are represented in these maps
(defonce ^ConcurrentHashMap datatype->class-map (ConcurrentHashMap.))
(defonce ^ConcurrentHashMap class->datatype-map (ConcurrentHashMap.))



(defn add-object-datatype!
  ;;Add an object datatype.
  ([datatype klass implement-protocols?]
   (.put datatype->class-map datatype klass)
   (.put class->datatype-map klass datatype)
   (rebuild-valid-datatypes!)
   (when implement-protocols?
     (clojure.core/extend klass
       dtype-proto/PElemwiseDatatype
       {:elemwise-datatype (constantly datatype)}
       dtype-proto/PDatatype
       {:datatype (constantly datatype)}))
   :ok)
  ([datatype klass]
   (add-object-datatype! datatype klass true)))


(defn object-class->datatype
  [cls]
  (get class->datatype-map cls :object))


(defn datatype->object-class
  [dtype]
  (if (instance? Class dtype)
    dtype
    (get datatype->class-map dtype Object)))


(def signed-unsigned
  {:int8 :uint8
   :int16 :uint16
   :int32 :uint32
   :int64 :uint64})

(def unsigned-signed (c-set/map-invert signed-unsigned))

(def float-types #{:float32 :float64})

(def int-types (set (concat (flatten (seq signed-unsigned)))))

(def signed-int-types (set (keys signed-unsigned)))

(def unsigned-int-types (set (vals signed-unsigned)))

(def host-numeric-types (set (concat signed-int-types float-types)))

(def numeric-types (set (concat host-numeric-types unsigned-int-types)))


(defonce valid-datatype-set (atom nil))

(defn ->hash-set
  [data]
  (doto (HashSet.)
    (.addAll data)))

(defn rebuild-valid-datatypes!
  []
  (reset! valid-datatype-set
          (->> (concat (keys datatype->class-map)
                       (keys aliased-datatypes)
                       numeric-types
                       [:object :boolean :char])
               (->hash-set))))


(defn valid-datatype?
  [datatype]
  (.contains ^Set @valid-datatype-set datatype))


(defn ensure-valid-datatype
  [datatype]
  (when-not (valid-datatype? datatype)
    (throw (Exception. (format "Invalid datatype: %s" datatype)))))


(def primitive-types (set (concat numeric-types [:boolean])))


(defn- set->hash-set
  ^HashSet [data]
  (let [retval (HashSet. )]
    (.addAll retval ^Collection data)
    retval))


(def base-host-datatypes (set (concat host-numeric-types
                                      [:object :boolean])))


(def base-datatypes (set (concat host-numeric-types
                                 unsigned-int-types
                                 [:boolean :char :object])))

(def ^{:tag HashSet} base-host-datatypes-hashset
  (set->hash-set base-host-datatypes))


(defn int-width
  ^long [dtype]
  (long (get {:boolean 8 ;;unfortunately, this is what C decided
              :int8 8
              :uint8 8
              :int16 16
              :char 16
              :uint16 16
              :int32 32
              :uint32 32
              :int64 64
              :uint64 64}
             dtype
             0)))


(defn float-width
  ^long [dtype]
  (long (get {:float32 32
              :float64 64}
             dtype
             0)))


(defn numeric-byte-width
  ^long [dtype]
  (let [dtype (un-alias-datatype dtype)]
    (long (cond
            (int-types dtype)
            (quot (int-width dtype) 8)
            (float-types dtype)
            (quot (float-width dtype) 8)
            ;;char is a shitty uint16
            (identical? dtype :char)
            (quot (int-width :uint16) 8)
            :else
            (throw (ex-info (format "datatype is not numeric: %s" dtype)
                            {:datatype dtype}))))))


(defn numeric-type?
  [dtype]
  (let [dtype (un-alias-datatype dtype)]
    (boolean
     (or (int-types dtype)
         (float-types dtype)))))

(defn float-type?
  [dtype]
  (let [dtype (un-alias-datatype dtype)]
    (boolean
     (float-types dtype))))


(defn integer-type?
  [dtype]
  (let [dtype (un-alias-datatype dtype)]
    (boolean (int-types dtype))))


(defn signed-integer-type?
  [dtype]
  (let [dtype (un-alias-datatype dtype)]
    (boolean (contains? signed-unsigned dtype))))


(defn unsigned-integer-type?
  [dtype]
  (let [dtype (un-alias-datatype dtype)]
    (boolean (contains? unsigned-signed dtype))))


(defn integer-datatype->float-datatype
  [dtype]
  (if (#{:int8 :uint8 :int16 :uint16} dtype)
    :float32
    :float64))


(defn is-host-numeric-datatype?
  [dtype]
  (let [dtype (un-alias-datatype dtype)]
    (boolean (host-numeric-types dtype))))


(defn is-host-datatype?
  [dtype]
  (let [dtype (un-alias-datatype dtype)]
    (boolean (base-datatypes dtype))))


(defn datatype->host-datatype
  [dtype]
  (let [dtype (un-alias-datatype dtype)]
    (get unsigned-signed dtype dtype)))


(defmacro bool->number
  [item]
  `(if ~item 1 0))


(defn ->number
  [item]
  (cond
    (number? item) item
    (boolean? item) (bool->number item)
    (char? item) (unchecked-int item)
    :else ;;punt!!
    (Casts/doubleCast item)))


(defn as-long
  ^long [item] (long item))


(defmacro datatype->number
  [src-dtype item]
  (cond
    (not (numeric-type? src-dtype))
    `(->number ~item)
    ;;characters are not numbers...
    (= :char src-dtype)
    `(as-long ~item)
    :else
    `~item))


(defmacro datatype->boolean
  [src-dtype item]
  `(Casts/booleanCast ~item))

;; Save these because we are switching to unchecked soon

;;Numeric casts
(defmacro datatype->unchecked-cast-fn
  [src-dtype dtype val]
  (if (= src-dtype dtype)
    val
    (case dtype
      :int8 `(pmath/byte (datatype->number ~src-dtype ~val))
      :int16 `(pmath/short (datatype->number ~src-dtype ~val))
      :char `(RT/uncheckedCharCast (datatype->number ~src-dtype ~val))
      :int32 `(pmath/int (datatype->number ~src-dtype ~val))
      :int64 `(pmath/long (datatype->number ~src-dtype ~val))

      :uint8 `(pmath/byte->ubyte (datatype->number ~src-dtype ~val))
      :uint16 `(pmath/short->ushort (datatype->number ~src-dtype ~val))
      :uint32 `(pmath/int->uint (datatype->number ~src-dtype ~val))
      :uint64 `(pmath/long (datatype->number ~src-dtype ~val))

      :float32 `(pmath/float (datatype->number ~src-dtype ~val))
      :float64 `(pmath/double (datatype->number ~src-dtype ~val))
      :boolean `(datatype->boolean ~src-dtype ~val)
      :object `~val)))


(defmacro check
  [compile-time-max compile-time-min runtime-val datatype]
  `(if (or (pmath/> ~runtime-val
                ~compile-time-max)
           (pmath/< ~runtime-val
                    ~compile-time-min))
     (throw (ex-info (format "Value out of range for %s: %s"
                             (name ~datatype) ~runtime-val)
                     {:min ~compile-time-min
                      :max ~compile-time-max
                      :value ~runtime-val}))
     ~runtime-val))


(defmacro datatype->cast-fn
  [src-dtype dst-dtype val]
  (if (= src-dtype dst-dtype)
    val
    (case dst-dtype
      :uint8 `(datatype->unchecked-cast-fn ~src-dtype ~dst-dtype
                                           (check (short 0xff) (short 0)
                                                  (short (datatype->number ~src-dtype
                                                                           ~val))
                                                  ~dst-dtype))
      :uint16 `(datatype->unchecked-cast-fn ~src-dtype ~dst-dtype
                                            (check (int 0xffff) (int 0)
                                                   (int (datatype->number ~src-dtype
                                                                          ~val))
                                                   ~dst-dtype))
      :uint32 `(datatype->unchecked-cast-fn ~src-dtype ~dst-dtype
                                            (check (long 0xffffffff) (int 0)
                                                   (long (datatype->number ~src-dtype
                                                                           ~val))
                                                   ~dst-dtype))
      :uint64 `(datatype->unchecked-cast-fn ~src-dtype ~dst-dtype
                                            (check (long Long/MAX_VALUE) (long 0)
                                                   (long (datatype->number ~src-dtype
                                                                           ~val))
                                                   ~dst-dtype))
      :int8 `(RT/byteCast (datatype->number ~src-dtype ~val))
      :int16 `(RT/shortCast (datatype->number ~src-dtype ~val))
      :char `(RT/charCast (datatype->number ~src-dtype ~val))
      :int32 `(RT/intCast (datatype->number ~src-dtype ~val))
      :int64 `(RT/longCast (datatype->number ~src-dtype ~val))
      :float32 `(RT/floatCast (datatype->number ~src-dtype ~val))
      :float64 `(RT/doubleCast (datatype->number ~src-dtype ~val))
      :boolean `(datatype->boolean ~src-dtype ~val)
      :keyword `(keyword ~val)
      :symbol `(symbol ~val)
      :object `~val)))


(defonce ^:dynamic *cast-table* (atom {}))
(defonce ^:dynamic *unchecked-cast-table* (atom {}))


(defn add-cast-fn!
  [datatype cast-fn]
  (swap! *cast-table* assoc datatype cast-fn))


(defn add-unchecked-cast-fn!
  [datatype cast-fn]
  (swap! *unchecked-cast-table* assoc datatype cast-fn))


(defmacro add-all-cast-fns
  []
  `(do
     ~@(for [dtype base-datatypes]
         [`(add-cast-fn! ~dtype #(datatype->cast-fn :unknown ~dtype %))
          `(add-unchecked-cast-fn! ~dtype #(datatype->unchecked-cast-fn
                                            :unknown ~dtype %))])))

(def casts (add-all-cast-fns))


(defn all-datatypes
  []
  (keys @*cast-table*))

(def all-host-datatypes
  (set (concat host-numeric-types
               [:boolean :object])))


(alias-datatype! :double :float64)
(alias-datatype! :float :float32)
(alias-datatype! :long :int64)
(alias-datatype! :int :int32)
(alias-datatype! :short :int16)
(alias-datatype! :byte :int8)
(alias-datatype! :bool :boolean)


(defn datatype->host-type
  "Get the signed analog of an unsigned type or return datatype unchanged."
  [datatype]
  (let [datatype (un-alias-datatype datatype)]
    (get unsigned-signed datatype datatype)))


(defn datatype->safe-host-type
  "Get a jvm datatype wide enough to store all values of this datatype"
  [dtype]
  (let [base-dtype (un-alias-datatype dtype)]
    (case base-dtype
        :uint8 :int16
        :uint16 :int32
        :uint32 :int64
        :uint64 :int64
        base-dtype)))


(defmacro datatype->host-cast-fn
  [src-dtype dst-dtype val]
  (let [host-type (datatype->host-type dst-dtype)]
    `(datatype->unchecked-cast-fn
      :ignored ~host-type
      (datatype->cast-fn ~src-dtype ~dst-dtype ~val))))


(defmacro datatype->unchecked-host-cast-fn
  [src-dtype dst-dtype val]
  (let [host-type (datatype->host-type dst-dtype)]
    `(datatype->unchecked-cast-fn
      :ignored ~host-type
      (datatype->unchecked-cast-fn ~src-dtype ~dst-dtype ~val))))



(defn flatten-datatype
  "Move a datatype into the canonical set"
  [dtype]
  (let [dtype (un-alias-datatype dtype)]
    (if (base-datatypes dtype)
      dtype
      :object)))


(defn safe-flatten
  [dtype]
  (-> dtype
      datatype->safe-host-type
      flatten-datatype))


(defn host-flatten
  [dtype]
  (if (.contains base-host-datatypes-hashset dtype)
    dtype
    (-> dtype
        un-alias-datatype
        datatype->host-datatype
        flatten-datatype)))


(defn- perform-cast
  [cast-table value datatype]
  (let [datatype (un-alias-datatype datatype)]
    (if-let [cast-fn (get cast-table datatype)]
      (cast-fn value)
      (if (= (flatten-datatype datatype) :object)
        value
        (throw (ex-info "No cast available" {:datatype datatype}))))))


(defn cast
  "Perform a checked cast of a value to specific datatype."
  [value datatype]
  (perform-cast @*cast-table* value datatype))


(defn cast-fn
  [datatype cast-table]
  (let [datatype (un-alias-datatype datatype)]
    (if-let [cast-fn (get cast-table datatype)]
      cast-fn
      (if (identical? (flatten-datatype datatype) :object)
        identity
        (throw (ex-info "No cast available" {:datatype datatype}))))))


(defn unchecked-cast
  "Perform an unchecked cast of a value to specific datatype."
  [value datatype]
  (perform-cast @*unchecked-cast-table* value datatype))


(defmacro datatype->sparse-value
  [datatype]
  (cond
    (= datatype :object)
    `nil
    (= datatype :boolean)
    `false
    :else
    `(datatype->unchecked-cast-fn :unknown ~datatype 0)))


;;Everything goes to these and these go to everything.
(def base-marshal-types
  #{:int8 :int16 :int32 :int64 :float32 :float64 :boolean :object})


(defmacro make-base-datatype-table
  [inner-macro]
  `(->> [~@(for [dtype base-marshal-types]
             [dtype `(~inner-macro ~dtype)])]
        (into {})))


(defmacro make-base-no-boolean-datatype-table
  [inner-macro]
  `(->> [~@(for [dtype (->> base-marshal-types
                            (remove #(= :boolean %)))]
             [dtype `(~inner-macro ~dtype)])]
        (into {})))


(def marshal-source-table
  {:int8 base-marshal-types
   :int16 base-marshal-types
   :int32 base-marshal-types
   :int64 base-marshal-types
   :float32 base-marshal-types
   :float64 base-marshal-types
   :boolean base-marshal-types
   :object base-marshal-types})



(def type-tree (atom {}))


(defn- set-conj
  [container item]
  (if container
    (conj container item)
    #{item}))


(defn add-type-pair
  [child-type parent-type]
  (swap! type-tree update child-type set-conj parent-type))


(def default-type-pairs
  [[:boolean :int8]
   [:int8 :int16]
   [:uint8 :int16]
   [:int16 :int32]
   [:uint16 :int32]
   [:int32 :int64]
   [:uint32 :int64]
   [:int64 :float64]
   [:uint64 :float64]
   [:float32 :float64]
   [:int16 :float32]
   [:uint16 :float32]])


(doseq [[child parent] default-type-pairs]
  (add-type-pair child parent))


(def type-path->root
  (memoize
   (fn
     ([datatype type-vec type-tree]
      (let [un-aliased (un-alias-datatype datatype)
            type-vec (conj type-vec datatype)]
        (if (= un-aliased datatype)
          (reduce #(type-path->root %2 %1 type-tree)
                  type-vec
                  (get type-tree datatype))
          (type-path->root un-aliased type-vec type-tree))))
     ([datatype]
      (->>
       (conj
        (type-path->root datatype [] @type-tree)
        :object)
       (reverse)
       (distinct)
       (reverse))))))


(def type-path->root-set
  (memoize
   (fn [datatype]
     (set (type-path->root
           datatype)))))


(defn widest-datatype
  ([lhs-dtype rhs-dtype]
   (if (= lhs-dtype rhs-dtype)
     lhs-dtype
     (first (filter (type-path->root-set lhs-dtype)
                    (type-path->root rhs-dtype)))))
  ([lhs-dtype] lhs-dtype))


(defn simple-operation-space
  "Flatten datatypes down into long, double, or object."
  ([lhs-dtype rhs-dtype]
   (cond
     (or (nil? lhs-dtype)
         (nil? rhs-dtype))
     :object
     (and (= :boolean lhs-dtype)
          (= :boolean rhs-dtype))
     :boolean
     (and (integer-type? lhs-dtype)
          (integer-type? rhs-dtype))
     :int64
     (and (numeric-type? lhs-dtype)
          (numeric-type? rhs-dtype))
     :float64
     :else
     :object))
  ([lhs-dtype]
   (simple-operation-space lhs-dtype lhs-dtype)))


;;Default object datatypes
(add-object-datatype! :string String)
(add-cast-fn! :string str)
(add-unchecked-cast-fn! :string str)
(defn keyword-cast
  [item]
  (when item
    (if-let [retval (keyword item)]
      retval
      (errors/throwf "Unable to cast to keyword: %s" item))))

(add-object-datatype! :keyword Keyword)
(add-cast-fn! :keyword keyword-cast)
(add-unchecked-cast-fn! :keyword keyword-cast)

(add-object-datatype! :decimal BigDecimal)
(defn decimal-cast
  [item]
  (when item
    (cond
      (instance? BigDecimal item)
      item
      (string? item)
      (BigDecimal. ^String item)
      :else
      (errors/throwf "Unable to cast item to decimal: %s" item))))

(add-cast-fn! :decimal decimal-cast)
(add-unchecked-cast-fn! :decimal decimal-cast)

(add-object-datatype! :uuid UUID)
(defn uuid-cast
  [item]
  (when item
    (cond
      (instance? UUID item)
      item
      (string? item)
      (UUID/fromString item)
      :else
      (errors/throwf "Unable to cast item to uuid: %s" item))))

(add-cast-fn! :uuid uuid-cast)
(add-unchecked-cast-fn! :uuid uuid-cast)<|MERGE_RESOLUTION|>--- conflicted
+++ resolved
@@ -7,11 +7,8 @@
   (:import [java.util Map Set HashSet Collection]
            [java.util.concurrent ConcurrentHashMap]
            [clojure.lang RT Keyword]
-<<<<<<< HEAD
            [ham_fisted Casts]
-=======
            [java.math BigDecimal]
->>>>>>> 34119a85
            [java.util UUID]))
 
 (set! *warn-on-reflection* true)
